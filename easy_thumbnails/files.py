--- conflicted
+++ resolved
@@ -29,12 +29,6 @@
         * A string, which will be used as the relative name (the source will be
           set to the default storage)
 
-<<<<<<< HEAD
-        * An object that has an ``easy_thumbnails_relative_name`` attribute,
-          which will be used as the relative name (the source will be
-          set to the default storage unless an ``easy_thumbnails_source``
-          attribute is provided)
-=======
     For rarer needed cases, it can also be one of the following:
 
         * ``Thumbnailer`` instance (the instance is just returned with no
@@ -43,7 +37,6 @@
         * An object with a ``easy_thumbnails_thumbnailer`` attribute (the
           attribute is simply returned under the assumption it is a Thumbnailer
           instance)
->>>>>>> cffbc74e
     """
     if hasattr(object, 'easy_thumbnails_thumbnailer'):
         return object.easy_thumbnails_thumbnailer
@@ -152,19 +145,13 @@
         """
         Return a standard XHTML ``<img ... />`` tag for this field.
 
-<<<<<<< HEAD
-        Use :py:attr:`alt` to specify alt-text.
-
-        If :py:attr:`use_size` isn't set, it will be default to ``True`` or
-        ``False`` depending on whether the file storage is local or not.
-=======
-        Use ``alt`` to specify alt-text.
-
-        If ``use_size`` isn't set, it will be default to ``True`` or ``False``
-        depending on whether the file storage is local or not.
->>>>>>> cffbc74e
-
-        All other keyword arguments are added as (properly escaped) extra
+		:param alt: The ``alt=""`` text for the tag. Defaults to ``''``.
+
+		:param use_size: Whether to get the size of the thumbnail image for use in
+            the tag attributes. If ``None`` (default), it will be ``True`` or
+            ``False`` depending on whether the file storage is local or not.
+
+        All other keyword parameters are added as (properly escaped) extra
         attributes to the `img` tag.
         """
         if use_size is None:
@@ -234,11 +221,8 @@
         * thumbnail_prefix
         * thumbnail_quality
         * thumbnail_extension
-<<<<<<< HEAD
-=======
         * source_generators
         * thumbnail_processors
->>>>>>> cffbc74e
     """
     thumbnail_basedir = utils.get_setting('BASEDIR')
     thumbnail_subdir = utils.get_setting('SUBDIR')
@@ -264,14 +248,6 @@
         The thumbnail image is generated using the ``thumbnail_options``
         dictionary.
         """
-<<<<<<< HEAD
-        image = engine.generate_source_image(self, thumbnail_options)
-        if image is None:
-            raise exceptions.InvalidImageFormatError(
-                "Image file format is not supported!")
-
-        thumbnail_image = engine.process_image(image, thumbnail_options)
-=======
         image = engine.generate_source_image(self, thumbnail_options,
                                              self.source_generators)
         if image is None:
@@ -280,7 +256,6 @@
 
         thumbnail_image = engine.process_image(image, thumbnail_options,
                                                self.thumbnail_processors)
->>>>>>> cffbc74e
         quality = thumbnail_options.get('quality', self.thumbnail_quality)
 
         filename = self.get_thumbnail_name(thumbnail_options,
